--- conflicted
+++ resolved
@@ -7,12 +7,9 @@
 import org.joda.time.DateTime
 import org.scalatest.{BeforeAndAfter, FunSpec, Matchers}
 
-<<<<<<< HEAD
-=======
 import java.nio.file.Files
 import java.nio.file.Paths
 import spark.jobserver.WindowsIgnore
->>>>>>> 875a23ae
 import scala.collection.JavaConverters._
 
 
@@ -29,13 +26,8 @@
     */
   // Note: Issue SPARK-10872 is RESOLVED by now with "Not A Problem"
   private def resetDerby(): Unit = {
-<<<<<<< HEAD
-    new File("/tmp/metastore_db/dbex.lck").delete()
-    new File("/tmp/metastore_db/db.lck").delete()
-=======
     Files.deleteIfExists(Paths.get("/tmp/metastore_db/dbex.lck"))
     Files.deleteIfExists(Paths.get("/tmp/metastore_db/db.lck"))
->>>>>>> 875a23ae
   }
 }
 

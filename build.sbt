
import Dependencies._
import JobServerRelease._

transitiveClassifiers in Global := Seq()
lazy val dirSettings = Seq()

lazy val akkaApp = Project(id = "akka-app", base = file("akka-app"))
  .settings(description := "Common Akka application stack: metrics, tracing, logging, and more.")
  .settings(commonSettings)
  .settings(libraryDependencies ++= coreTestDeps ++ akkaDeps)
  .settings(publishSettings)
  .disablePlugins(SbtScalariform)

lazy val jobServer = Project(id = "job-server", base = file("job-server"))
  .settings(commonSettings)
  .settings(revolverSettings)
  .settings(Assembly.settings)
  .settings(
    description := "Spark as a Service: a RESTful job server for Apache Spark",
    libraryDependencies ++= sparkDeps ++ slickDeps ++ cassandraDeps ++ securityDeps ++ coreTestDeps,
    test in Test <<= (test in Test).dependsOn(packageBin in Compile in jobServerTestJar)
      .dependsOn(clean in Compile in jobServerTestJar)
      .dependsOn(buildPython in jobServerPython)
      .dependsOn(clean in Compile in jobServerPython),
    testOnly in Test <<= (testOnly in Test).dependsOn(packageBin in Compile in jobServerTestJar)
      .dependsOn(clean in Compile in jobServerTestJar)
      .dependsOn(buildPython in jobServerPython)
      .dependsOn(clean in Compile in jobServerPython),
    console in Compile <<= Defaults.consoleTask(fullClasspath in Compile, console in Compile),
    fullClasspath in Compile <<= (fullClasspath in Compile).map { classpath =>
      extraJarPaths ++ classpath
    },
    test in assembly := {},
    fork in Test := true
  )
  .settings(publishSettings)
  .dependsOn(akkaApp, jobServerApi)
  .disablePlugins(SbtScalariform)

lazy val jobServerTestJar = Project(id = "job-server-tests", base = file("job-server-tests"))
  .settings(commonSettings)
  .settings(jobServerTestJarSettings)
  .dependsOn(jobServerApi)
  .disablePlugins(SbtScalariform)

lazy val jobServerApi = Project(id = "job-server-api", base = file("job-server-api"))
  .settings(commonSettings)
  .settings(publishSettings)
  .disablePlugins(SbtScalariform)

lazy val jobServerExtras = Project(id = "job-server-extras", base = file("job-server-extras"))
  .settings(commonSettings)
  .settings(jobServerExtrasSettings)
  .settings(
    test in Test <<= (test in Test)
      .dependsOn(packageBin in Compile in jobServerTestJar)
      .dependsOn(clean in Compile in jobServerTestJar)
      .dependsOn(buildPython in jobServerPython)
      .dependsOn(buildPyExamples in jobServerPython)
      .dependsOn(clean in Compile in jobServerPython),
    testOnly in Test <<= (testOnly in Test)
      .dependsOn(packageBin in Compile in jobServerTestJar)
      .dependsOn(clean in Compile in jobServerTestJar)
      .dependsOn(buildPython in jobServerPython)
      .dependsOn(buildPyExamples in jobServerPython)
      .dependsOn(clean in Compile in jobServerPython)
  )
  .dependsOn(jobServerApi, jobServer % "compile->compile; test->test")
  .disablePlugins(SbtScalariform)

lazy val jobServerPython = Project(id = "job-server-python", base = file("job-server-python"))
  .settings(commonSettings)
  .settings(jobServerPythonSettings)
  .dependsOn(jobServerApi, akkaApp % "test")
  .disablePlugins(SbtScalariform)

lazy val root = Project(id = "root", base = file("."))
  .settings(commonSettings)
  .settings(ourReleaseSettings)
  .settings(rootSettings)
  .settings(dockerSettings)
  .aggregate(jobServer, jobServerApi, jobServerTestJar, akkaApp, jobServerExtras, jobServerPython)
  .dependsOn(jobServer, jobServerExtras)
  .disablePlugins(SbtScalariform).enablePlugins(DockerPlugin)

lazy val jobServerExtrasSettings = revolverSettings ++ Assembly.settings ++ publishSettings ++ Seq(
  libraryDependencies ++= sparkExtraDeps,
  // Extras packages up its own jar for testing itself
  test in Test <<= (test in Test).dependsOn(packageBin in Compile)
    .dependsOn(clean in Compile),
  fork in Test := true,
  // Temporarily disable test for assembly builds so folks can package and get started.  Some tests
  // are flaky in extras esp involving paths.
  test in assembly := {},
  exportJars := true
)

lazy val testPython = taskKey[Unit]("Launch a sub process to run the Python tests")
lazy val buildPython = taskKey[Unit]("Build the python side of python support into an egg")
lazy val buildPyExamples = taskKey[Unit]("Build the examples of python jobs into an egg")

lazy val jobServerPythonSettings = revolverSettings ++ Assembly.settings ++ publishSettings ++ Seq(
  libraryDependencies ++= sparkPythonDeps,
  fork in Test := true,
  cancelable in Test := true,
  testPython := PythonTasks.testPythonTask(baseDirectory.value),
  buildPython := PythonTasks.buildPythonTask(baseDirectory.value, version.value),
  buildPyExamples := PythonTasks.buildExamplesTask(baseDirectory.value, version.value),
  assembly <<= assembly.dependsOn(buildPython)
)

lazy val jobServerTestJarSettings = Seq(
  libraryDependencies ++= sparkDeps ++ apiDeps,
  publishArtifact := false,
  description := "Test jar for Spark Job Server",
  exportJars := true // use the jar instead of target/classes
)

lazy val dockerSettings = Seq(
  // Make the docker task depend on the assembly task, which generates a fat JAR file
  docker <<= (docker dependsOn (assembly in jobServerExtras)),
  dockerfile in docker := {
    val artifact = (assemblyOutputPath in assembly in jobServerExtras).value
    val artifactTargetPath = s"/app/${artifact.name}"

    val sparkBuild = s"spark-$sparkVersion"
    val sparkBuildCmd = scalaBinaryVersion.value match {
      case "2.11" =>
        "./make-distribution.sh -Dscala-2.11 -Phadoop-2.7 -Phive"
      case other => throw new RuntimeException(s"Scala version $other is not supported!")
    }

    new sbtdocker.mutable.Dockerfile {
      from(s"openjdk:$javaVersion")
      // Dockerfile best practices: https://docs.docker.com/articles/dockerfile_best-practices/
      expose(8090)
      expose(9999) // for JMX
      env("MESOS_VERSION", mesosVersion)
      runRaw(
        """echo "deb http://repos.mesosphere.io/ubuntu/ trusty main" > /etc/apt/sources.list.d/mesosphere.list && \
                apt-key adv --keyserver keyserver.ubuntu.com --recv E56151BF && \
                apt-get -y update && \
                apt-get -y install mesos=${MESOS_VERSION} && \
                apt-get clean
             """)
      copy(artifact, artifactTargetPath)
      copy(baseDirectory(_ / "bin" / "server_start.sh").value, file("app/server_start.sh"))
      copy(baseDirectory(_ / "bin" / "server_stop.sh").value, file("app/server_stop.sh"))
      copy(baseDirectory(_ / "bin" / "manager_start.sh").value, file("app/manager_start.sh"))
      copy(baseDirectory(_ / "bin" / "setenv.sh").value, file("app/setenv.sh"))
      copy(baseDirectory(_ / "config" / "log4j-stdout.properties").value, file("app/log4j-server.properties"))
      copy(baseDirectory(_ / "config" / "docker.conf").value, file("app/docker.conf"))
      copy(baseDirectory(_ / "config" / "docker.sh").value, file("app/settings.sh"))
      // Including envs in Dockerfile makes it easy to override from docker command
      env("JOBSERVER_MEMORY", "1G")
      env("SPARK_HOME", "/spark")
      // Use a volume to persist database between container invocations
      run("mkdir", "-p", "/database")
      runRaw(
        s"""
           |wget http://d3kbcqa49mib13.cloudfront.net/$sparkBuild.tgz && \\
           |tar -xvf $sparkBuild.tgz && \\
           |cd $sparkBuild && \\
           |$sparkBuildCmd && \\
           |cd .. && \\
           |mv $sparkBuild/dist /spark && \\
           |rm $sparkBuild.tgz && \\
           |rm -r $sparkBuild
        """.stripMargin.trim
      )
      volume("/database")
      entryPoint("app/server_start.sh")
    }
  },
  imageNames in docker := Seq(
    sbtdocker.ImageName(namespace = Some("velvia"),
                        repository = "spark-jobserver",
                        tag = Some(
                          s"${version.value}" +
                          s".mesos-${mesosVersion.split('-')(0)}" +
                          s".spark-$sparkVersion" +
                          s".scala-${scalaBinaryVersion.value}" +
                          s".jdk-$javaVersion")
                        )
  )
)

lazy val rootSettings = Seq(
  // Must run Spark tests sequentially because they compete for port 4040!
  parallelExecution in Test := false,
  publishArtifact := false,
  concurrentRestrictions := Seq(
    Tags.limit(Tags.CPU, java.lang.Runtime.getRuntime.availableProcessors()),
    // limit to 1 concurrent test task, even across sub-projects
    // Note: some components of tests seem to have the "Untagged" tag rather than "Test" tag.
    // So, we limit the sum of "Test", "Untagged" tags to 1 concurrent
    Tags.limitSum(1, Tags.Test, Tags.Untagged))
)

lazy val revolverSettings = Seq(
  javaOptions in reStart += jobServerLogging,
  // Give job server a bit more PermGen since it does classloading
  javaOptions in reStart += "-XX:MaxPermSize=256m",
  javaOptions in reStart += "-Djava.security.krb5.realm= -Djava.security.krb5.kdc=",
  // This lets us add Spark back to the classpath without assembly barfing
  fullClasspath in reStart := (fullClasspath in Compile).value,
  mainClass in reStart := Some("spark.jobserver.JobServer")
)

// To add an extra jar to the classpath when doing "re-start" for quick development, set the
// env var EXTRA_JAR to the absolute full path to the jar
lazy val extraJarPaths = Option(System.getenv("EXTRA_JAR"))
  .map(jarpath => Seq(Attributed.blank(file(jarpath))))
  .getOrElse(Nil)

// Create a default Scala style task to run with compiles
lazy val runScalaStyle = taskKey[Unit]("testScalaStyle")

lazy val commonSettings = Defaults.coreDefaultSettings ++ dirSettings ++ implicitlySettings ++ Seq(
  organization := "spark.jobserver",
<<<<<<< HEAD
  crossPaths   := true,
  scalaVersion := sys.env.getOrElse("SCALA_VERSION", "2.11.8"),
=======
  crossPaths := true,
  crossScalaVersions := Seq("2.10.6", "2.11.8"),
  scalaVersion := sys.env.getOrElse("SCALA_VERSION", "2.10.6"),
>>>>>>> 875a23ae
  dependencyOverrides += "org.scala-lang" % "scala-compiler" % scalaVersion.value,
  publishTo := Some(Resolver.file("Unused repo", file("target/unusedrepo"))),
  // scalastyleFailOnError := true,
  runScalaStyle := {
    org.scalastyle.sbt.ScalastylePlugin.scalastyle.in(Compile).toTask("").value
  },
  (compile in Compile) <<= (compile in Compile) dependsOn runScalaStyle,

  // In Scala 2.10, certain language features are disabled by default, such as implicit conversions.
  // Need to pass in language options or import scala.language.* to enable them.
  // See SIP-18 (https://docs.google.com/document/d/1nlkvpoIRkx7at1qJEZafJwthZ3GeIklTFhqmXMvTX9Q/edit)
  scalacOptions := Seq(
    "-deprecation", "-feature",
    "-language:implicitConversions",
    "-language:postfixOps",
    "-language:existentials"
  ),
  // For Building on Encrypted File Systems...
  scalacOptions ++= Seq("-Xmax-classfile-name", "128"),
  resolvers ++= Dependencies.repos,
  libraryDependencies ++= apiDeps,
  parallelExecution in Test := false,
  testOptions in Test += Tests.Argument(TestFrameworks.ScalaTest, "-oDF"),
  // We need to exclude jms/jmxtools/etc because it causes undecipherable SBT errors  :(
  ivyXML :=
    <dependencies>
      <exclude module="jms"/>
      <exclude module="jmxtools"/>
      <exclude module="jmxri"/>
    </dependencies>
) ++ scoverageSettings

lazy val scoverageSettings = {
  // Semicolon-separated list of regexs matching classes to exclude
  coverageExcludedPackages := ".+Benchmark.*"
}

lazy val publishSettings = Seq(
  licenses += ("Apache-2.0", url("http://choosealicense.com/licenses/apache/")),
  bintrayOrganization := Some("spark-jobserver")
)

// This is here so we can easily switch back to Logback when Spark fixes its log4j dependency.
lazy val jobServerLogbackLogging = "-Dlogback.configurationFile=config/logback-local.xml"
lazy val jobServerLogging = "-Dlog4j.configuration=file:config/log4j-local.properties"<|MERGE_RESOLUTION|>--- conflicted
+++ resolved
@@ -219,14 +219,8 @@
 
 lazy val commonSettings = Defaults.coreDefaultSettings ++ dirSettings ++ implicitlySettings ++ Seq(
   organization := "spark.jobserver",
-<<<<<<< HEAD
   crossPaths   := true,
   scalaVersion := sys.env.getOrElse("SCALA_VERSION", "2.11.8"),
-=======
-  crossPaths := true,
-  crossScalaVersions := Seq("2.10.6", "2.11.8"),
-  scalaVersion := sys.env.getOrElse("SCALA_VERSION", "2.10.6"),
->>>>>>> 875a23ae
   dependencyOverrides += "org.scala-lang" % "scala-compiler" % scalaVersion.value,
   publishTo := Some(Resolver.file("Unused repo", file("target/unusedrepo"))),
   // scalastyleFailOnError := true,

--- conflicted
+++ resolved
@@ -123,20 +123,15 @@
           sender ! InitError(t)
           self ! PoisonPill
       }
-
-<<<<<<< HEAD
+      
     case StartJob(appName, classPath, jobConfig, events) => {
       getSideJars(jobConfig).foreach { jarUri =>{
         logger.info("Adding {} to Current Job JarLoader", jarUri)
         jarLoader.addURL(new URL(convertJarUriSparkToJava(jarUri)))
       }
       }
-      startJobInternal(appName, classPath, jobConfig, events, jobContext, sparkEnv, rddManagerActor)
-    }
-=======
-    case StartJob(appName, classPath, jobConfig, events) =>
       startJobInternal(appName, classPath, jobConfig, events, jobContext, sparkEnv)
->>>>>>> b0fe75eb
+    }
 
     case KillJob(jobId: String) => {
       jobContext.sparkContext.cancelJobGroup(jobId)
